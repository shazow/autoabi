--- conflicted
+++ resolved
@@ -73,12 +73,8 @@
     const selectors = Object.values(selectorsFromABI(result.abi));
     const sig = "swapExactETHForTokens(uint256,address[],address,uint256)";
     expect(selectors).toContain(sig);
-<<<<<<< HEAD
-    expect(result.name).toBeFalsy()
-    expect(result.loader?.name).toStrictEqual(loader.name);
-=======
-    expect(name).toBe("UniswapV2Router02");
->>>>>>> f7e10fff
+    expect(result.name).toStrictEqual("UniswapV2Router02")
+    expect(result.loader?.name).toStrictEqual("SourcifyABILoader");
 
     expect(result.userdoc).toBeDefined();
     expect(result.devdoc).toBeDefined();
